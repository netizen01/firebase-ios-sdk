Pod::Spec.new do |s|
  s.name             = 'FirebaseFunctions'
  s.version          = '2.5.0'
  s.summary          = 'Cloud Functions for Firebase iOS SDK.'

  s.description      = <<-DESC
iOS SDK for Cloud Functions for Firebase.
                       DESC

  s.homepage         = 'https://developers.google.com/'
  s.license          = { :type => 'Apache', :file => 'LICENSE' }
  s.authors          = 'Google, Inc.'
  s.source           = {
    :git => 'https://github.com/firebase/firebase-ios-sdk.git',
    :tag => 'Functions-' + s.version.to_s
  }

  s.ios.deployment_target = '8.0'
<<<<<<< HEAD
  s.osx.deployment_target = '10.10'
=======
  s.osx.deployment_target = '10.11'
  s.tvos.deployment_target = '10.0'
>>>>>>> 99020fea

  s.cocoapods_version = '>= 1.4.0'
  s.static_framework = true
  s.prefix_header_file = false

  s.source_files = 'Functions/FirebaseFunctions/**/*'
  s.public_header_files = 'Functions/FirebaseFunctions/Public/*.h'

  s.dependency 'FirebaseAuthInterop', '~> 1.0'
  s.dependency 'FirebaseCore', '~> 6.0'
  s.dependency 'GTMSessionFetcher/Core', '~> 1.1'

  s.pod_target_xcconfig = {
    'GCC_C_LANGUAGE_STANDARD' => 'c99',
    'GCC_PREPROCESSOR_DEFINITIONS' => 'FIRFunctions_VERSION=' + s.version.to_s
  }

  s.test_spec 'unit' do |unit_tests|
    unit_tests.source_files = 'Functions/Example/Test*/*.[mh]', 'Example/Shared/FIRAuthInteropFake*'
  end

  s.test_spec 'integration' do |int_tests|
    int_tests.source_files = 'Functions/Example/IntegrationTests/*.[mh]',
                             'Functions/Example/TestUtils/*.[mh]',
                             'Example/Shared/FIRAuthInteropFake*',
                             'Functions/Example/GoogleService-Info.plist'
  end
end<|MERGE_RESOLUTION|>--- conflicted
+++ resolved
@@ -16,12 +16,8 @@
   }
 
   s.ios.deployment_target = '8.0'
-<<<<<<< HEAD
-  s.osx.deployment_target = '10.10'
-=======
   s.osx.deployment_target = '10.11'
   s.tvos.deployment_target = '10.0'
->>>>>>> 99020fea
 
   s.cocoapods_version = '>= 1.4.0'
   s.static_framework = true
