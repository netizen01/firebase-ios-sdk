/*
 * Copyright 2017 Google
 *
 * Licensed under the Apache License, Version 2.0 (the "License");
 * you may not use this file except in compliance with the License.
 * You may obtain a copy of the License at
 *
 *      http://www.apache.org/licenses/LICENSE-2.0
 *
 * Unless required by applicable law or agreed to in writing, software
 * distributed under the License is distributed on an "AS IS" BASIS,
 * WITHOUT WARRANTIES OR CONDITIONS OF ANY KIND, either express or implied.
 * See the License for the specific language governing permissions and
 * limitations under the License.
 */

#import "Firestore/Source/Model/FSTDocumentKey.h"

#include <utility>

#import "Firestore/Source/Core/FSTFirestoreClient.h"
#import "Firestore/Source/Util/FSTAssert.h"

#include "Firestore/core/src/firebase/firestore/model/resource_path.h"
#include "Firestore/core/src/firebase/firestore/util/string_apple.h"

namespace util = firebase::firestore::util;
using firebase::firestore::model::ResourcePath;

NS_ASSUME_NONNULL_BEGIN

@interface FSTDocumentKey () {
  /** The path to the document. */
  ResourcePath _path;
}
@end

@implementation FSTDocumentKey

+ (instancetype)keyWithPath:(ResourcePath)path {
  return [[FSTDocumentKey alloc] initWithPath:std::move(path)];
}

+ (instancetype)keyWithSegments:(std::initializer_list<std::string>)segments {
  return [FSTDocumentKey keyWithPath:ResourcePath(segments)];
}

+ (instancetype)keyWithPathString:(NSString *)resourcePath {
  return [FSTDocumentKey keyWithPath:ResourcePath::FromString(util::MakeStringView(resourcePath))];
}

/** Designated initializer. */
- (instancetype)initWithPath:(ResourcePath)path {
<<<<<<< HEAD
  FSTAssert([FSTDocumentKey isDocumentKey:path], @"invalid document key path: %@",
            util::WrapNSStringNoCopy(path.CanonicalString()));
=======
  FSTAssert([FSTDocumentKey isDocumentKey:path], @"invalid document key path: %s",
            path.CanonicalString().c_str());
>>>>>>> 8311c643

  if (self = [super init]) {
    _path = path;
  }
  return self;
}

- (BOOL)isEqual:(id)object {
  if (self == object) {
    return YES;
  }
  if (![object isKindOfClass:[FSTDocumentKey class]]) {
    return NO;
  }
  return [self isEqualToKey:(FSTDocumentKey *)object];
}

- (NSUInteger)hash {
  return _path.Hash();
}

- (NSString *)description {
<<<<<<< HEAD
  return [NSString stringWithFormat:@"<FSTDocumentKey: %@>",
                                    util::WrapNSStringNoCopy(self.path.CanonicalString())];
=======
  return [NSString stringWithFormat:@"<FSTDocumentKey: %s>", _path.CanonicalString().c_str()];
>>>>>>> 8311c643
}

/** Implements NSCopying without actually copying because FSTDocumentKeys are immutable. */
- (id)copyWithZone:(NSZone *_Nullable)zone {
  return self;
}

- (BOOL)isEqualToKey:(FSTDocumentKey *)other {
  return FSTDocumentKeyComparator(self, other) == NSOrderedSame;
}

- (NSComparisonResult)compare:(FSTDocumentKey *)other {
  return FSTDocumentKeyComparator(self, other);
}

+ (NSComparator)comparator {
  return ^NSComparisonResult(id obj1, id obj2) {
    return [obj1 compare:obj2];
  };
}

+ (BOOL)isDocumentKey:(const ResourcePath &)path {
  return path.size() % 2 == 0;
}

- (const firebase::firestore::model::ResourcePath &)path {
  return _path;
}

@end

const NSComparator FSTDocumentKeyComparator =
    ^NSComparisonResult(FSTDocumentKey *key1, FSTDocumentKey *key2) {
      if (key1.path < key2.path) {
        return NSOrderedAscending;
      } else if (key1.path > key2.path) {
        return NSOrderedDescending;
      } else {
        return NSOrderedSame;
      }
<<<<<<< HEAD
=======

>>>>>>> 8311c643
    };

NSString *const kDocumentKeyPath = @"__name__";

NS_ASSUME_NONNULL_END<|MERGE_RESOLUTION|>--- conflicted
+++ resolved
@@ -51,13 +51,8 @@
 
 /** Designated initializer. */
 - (instancetype)initWithPath:(ResourcePath)path {
-<<<<<<< HEAD
-  FSTAssert([FSTDocumentKey isDocumentKey:path], @"invalid document key path: %@",
-            util::WrapNSStringNoCopy(path.CanonicalString()));
-=======
   FSTAssert([FSTDocumentKey isDocumentKey:path], @"invalid document key path: %s",
             path.CanonicalString().c_str());
->>>>>>> 8311c643
 
   if (self = [super init]) {
     _path = path;
@@ -80,12 +75,7 @@
 }
 
 - (NSString *)description {
-<<<<<<< HEAD
-  return [NSString stringWithFormat:@"<FSTDocumentKey: %@>",
-                                    util::WrapNSStringNoCopy(self.path.CanonicalString())];
-=======
   return [NSString stringWithFormat:@"<FSTDocumentKey: %s>", _path.CanonicalString().c_str()];
->>>>>>> 8311c643
 }
 
 /** Implements NSCopying without actually copying because FSTDocumentKeys are immutable. */
@@ -126,10 +116,6 @@
       } else {
         return NSOrderedSame;
       }
-<<<<<<< HEAD
-=======
-
->>>>>>> 8311c643
     };
 
 NSString *const kDocumentKeyPath = @"__name__";
