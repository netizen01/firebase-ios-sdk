/*
 * Copyright 2018 Google
 *
 * Licensed under the Apache License, Version 2.0 (the "License");
 * you may not use this file except in compliance with the License.
 * You may obtain a copy of the License at
 *
 *      http://www.apache.org/licenses/LICENSE-2.0
 *
 * Unless required by applicable law or agreed to in writing, software
 * distributed under the License is distributed on an "AS IS" BASIS,
 * WITHOUT WARRANTIES OR CONDITIONS OF ANY KIND, either express or implied.
 * See the License for the specific language governing permissions and
 * limitations under the License.
 */

#import <XCTest/XCTest.h>
#include <leveldb/db.h>

#import "Firestore/Protos/objc/firestore/local/Target.pbobjc.h"
#import "Firestore/Source/Local/FSTLevelDBKey.h"
#import "Firestore/Source/Local/FSTLevelDBMigrations.h"
#import "Firestore/Source/Local/FSTLevelDBQueryCache.h"
#import "Firestore/Source/Local/FSTWriteGroup.h"
<<<<<<< HEAD
=======

#include "Firestore/core/src/firebase/firestore/util/ordered_code.h"
>>>>>>> 2d9d3a86

#import "Firestore/Example/Tests/Local/FSTPersistenceTestHelpers.h"

NS_ASSUME_NONNULL_BEGIN

using firebase::firestore::util::OrderedCode;
using leveldb::DB;
using leveldb::Options;
using leveldb::Status;

@interface FSTLevelDBMigrationsTests : XCTestCase
@end

@implementation FSTLevelDBMigrationsTests {
  std::shared_ptr<DB> _db;
}

- (void)setUp {
  Options options;
  options.error_if_exists = true;
  options.create_if_missing = true;

  NSString *dir = [FSTPersistenceTestHelpers levelDBDir];
  DB *db;
  Status status = DB::Open(options, [dir UTF8String], &db);
  XCTAssert(status.ok(), @"Failed to create db: %s", status.ToString().c_str());
  _db.reset(db);
}

- (void)tearDown {
  _db.reset();
}

- (void)testAddsTargetGlobal {
  FSTPBTargetGlobal *metadata = [FSTLevelDBQueryCache readTargetMetadataFromDB:_db];
  XCTAssertNil(metadata, @"Not expecting metadata yet, we should have an empty db");
  [FSTLevelDBMigrations runMigrationsOnDB:_db];
  metadata = [FSTLevelDBQueryCache readTargetMetadataFromDB:_db];
  XCTAssertNotNil(metadata, @"Migrations should have added the metadata");
}

- (void)testSetsVersionNumber {
  FSTLevelDBSchemaVersion initial = [FSTLevelDBMigrations schemaVersionForDB:_db];
  XCTAssertEqual(0, initial, "No version should be equivalent to 0");

  // Pick an arbitrary high migration number and migrate to it.
  [FSTLevelDBMigrations runMigrationsOnDB:_db];
  FSTLevelDBSchemaVersion actual = [FSTLevelDBMigrations schemaVersionForDB:_db];
  XCTAssertGreaterThan(actual, 0, @"Expected to migrate to a schema version > 0");
}

- (void)testCountsQueries {
  NSUInteger expected = 50;
  FSTWriteGroup *group = [FSTWriteGroup groupWithAction:@"Setup"];
  for (int i = 0; i < expected; i++) {
    std::string key = [FSTLevelDBTargetKey keyWithTargetID:i];
    [group setData:"dummy" forKey:key];
  }
<<<<<<< HEAD
=======
  // Add a dummy entry after the targets to make sure the iteration is correctly bounded.
  // Use a table that would sort logically right after that table 'target'.
  std::string dummyKey;
  // Magic number that indicates a table name follows. Needed to mimic the prefix to the target
  // table.
  OrderedCode::WriteSignedNumIncreasing(&dummyKey, 5);
  OrderedCode::WriteString(&dummyKey, "targetA");
  [group setData:"dummy" forKey:dummyKey];

>>>>>>> 2d9d3a86
  Status status = [group writeToDB:_db];
  XCTAssertTrue(status.ok(), @"Failed to write targets");

  [FSTLevelDBMigrations runMigrationsOnDB:_db];
  FSTPBTargetGlobal *metadata = [FSTLevelDBQueryCache readTargetMetadataFromDB:_db];
  XCTAssertEqual(expected, metadata.targetCount, @"Failed to count all of the targets we added");
}

@end

NS_ASSUME_NONNULL_END<|MERGE_RESOLUTION|>--- conflicted
+++ resolved
@@ -22,11 +22,7 @@
 #import "Firestore/Source/Local/FSTLevelDBMigrations.h"
 #import "Firestore/Source/Local/FSTLevelDBQueryCache.h"
 #import "Firestore/Source/Local/FSTWriteGroup.h"
-<<<<<<< HEAD
-=======
-
 #include "Firestore/core/src/firebase/firestore/util/ordered_code.h"
->>>>>>> 2d9d3a86
 
 #import "Firestore/Example/Tests/Local/FSTPersistenceTestHelpers.h"
 
@@ -85,8 +81,6 @@
     std::string key = [FSTLevelDBTargetKey keyWithTargetID:i];
     [group setData:"dummy" forKey:key];
   }
-<<<<<<< HEAD
-=======
   // Add a dummy entry after the targets to make sure the iteration is correctly bounded.
   // Use a table that would sort logically right after that table 'target'.
   std::string dummyKey;
@@ -96,7 +90,6 @@
   OrderedCode::WriteString(&dummyKey, "targetA");
   [group setData:"dummy" forKey:dummyKey];
 
->>>>>>> 2d9d3a86
   Status status = [group writeToDB:_db];
   XCTAssertTrue(status.ok(), @"Failed to write targets");
 
