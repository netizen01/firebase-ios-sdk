--- conflicted
+++ resolved
@@ -17,13 +17,8 @@
   }
 
   s.ios.deployment_target = '8.0'
-<<<<<<< HEAD
-  s.osx.deployment_target = '10.10'
-  s.tvos.deployment_target = '12.0'
-=======
   s.osx.deployment_target = '10.11'
   s.tvos.deployment_target = '10.0'
->>>>>>> 99020fea
 
   s.cocoapods_version = '>= 1.4.0'
   s.static_framework = true
@@ -67,10 +62,6 @@
   s.osx.frameworks = 'SystemConfiguration'
   s.tvos.frameworks = 'SystemConfiguration'
 
-<<<<<<< HEAD
-  s.frameworks = 'SystemConfiguration'
-=======
->>>>>>> 99020fea
   s.library = 'c++'
   s.pod_target_xcconfig = {
     'CLANG_CXX_LANGUAGE_STANDARD' => 'c++0x',
