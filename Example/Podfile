
source 'sso://user/paulbeusterien/Specs.git'
source 'https://github.com/CocoaPods/Specs.git'

use_frameworks!

#pod 'Firebase'  # , :path => '../'

target 'Core_Example_iOS' do
  platform :ios, '8.0'

  pod 'FirebaseCore', :path => '../'

  target 'Core_Tests_iOS' do
    inherit! :search_paths
    pod 'OCMock'
  end
end

target 'Auth_Example_iOS' do
  platform :ios, '8.0'

  pod 'FirebaseAuth', :path => '../'

  target 'Auth_Tests_iOS' do
    inherit! :search_paths
    pod 'OCMock'
  end
end

target 'Database_Example_iOS' do
  platform :ios, '8.0'

  pod 'FirebaseDatabase', :path => '../'

  target 'Database_Tests_iOS' do
    inherit! :search_paths
    pod 'OCMock'
  end

  target 'Database_IntegrationTests_iOS' do
    inherit! :search_paths
    pod 'OCMock'
  end
end

target 'Messaging_Example_iOS' do
  platform :ios, '8.0'

  pod 'FirebaseMessaging' , :path => '../'

  target 'Messaging_Tests_iOS' do
    inherit! :search_paths
    pod 'OCMock'
  end
end

<<<<<<< HEAD
target 'Storage_Example_iOS' do
=======
target 'Auth_Sample' do
  platform :ios, '8.0'
  pod 'FirebaseCommunity/Auth', :path => '../'
  pod 'FBSDKLoginKit'
  pod 'GoogleSignIn'
  # to FirebaseCore
  pod 'FirebaseInstanceID'
  pod 'GTMSessionFetcher/Core'
end

target 'Auth_SwiftSample' do
  platform :ios, '8.0'
  pod 'FirebaseCommunity/Auth', :path => '../'
  pod 'GoogleSignIn'
  pod 'FirebaseInstanceID'
end

target 'Auth_ApiTests' do
  platform :ios, '8.0'
  pod 'FirebaseCommunity/Auth', :path => '../'
  pod 'GoogleSignIn'
  pod 'FirebaseInstanceID'
  pod 'GTMSessionFetcher/Core'
end

target 'Auth_EarlGreyTests' do
  platform :ios, '8.0'
  pod 'FirebaseCommunity/Auth', :path => '../'
  pod 'GoogleSignIn'
  pod 'FirebaseInstanceID'
  pod 'EarlGrey'
end

target 'Database_Example_iOS' do
>>>>>>> cf17df7c
  platform :ios, '8.0'

  pod 'FirebaseStorage', :path => '../'

  target 'Storage_Tests_iOS' do
    inherit! :search_paths
    pod 'OCMock'
  end

  target 'Storage_IntegrationTests_iOS' do
    inherit! :search_paths
    pod 'OCMock'
  end
end

target 'Core_Example_macOS' do
  platform :osx, '10.10'

  pod 'FirebaseCore', :path => '../'

  target 'Core_Tests_macOS' do
    inherit! :search_paths
    pod 'OCMock'
  end
end

target 'Auth_Example_macOS' do
  platform :osx, '10.10'

<<<<<<< HEAD
  pod 'FirebaseAuth', :path => '../'
=======
  pod 'FirebaseCommunity/Messaging', :path => '../'
  pod 'FirebaseInstanceID'
>>>>>>> cf17df7c

  target 'Auth_Tests_macOS' do
    inherit! :search_paths
    pod 'OCMock'
  end
end

target 'Database_Example_macOS' do
  platform :osx, '10.10'

  pod 'FirebaseDatabase', :path => '../'

  target 'Database_Tests_macOS' do
    inherit! :search_paths
    pod 'OCMock'
  end

  target 'Database_IntegrationTests_macOS' do
    inherit! :search_paths
    pod 'OCMock'
  end
end

target 'Storage_Example_macOS' do
  platform :osx, '10.10'

  pod 'FirebaseStorage', :path => '../'

  target 'Storage_Tests_macOS' do
    inherit! :search_paths
    pod 'OCMock'
  end

  target 'Storage_IntegrationTests_macOS' do
    inherit! :search_paths
    pod 'OCMock'
  end
end<|MERGE_RESOLUTION|>--- conflicted
+++ resolved
@@ -48,6 +48,7 @@
   platform :ios, '8.0'
 
   pod 'FirebaseMessaging' , :path => '../'
+  pod 'FirebaseInstanceID'
 
   target 'Messaging_Tests_iOS' do
     inherit! :search_paths
@@ -55,9 +56,6 @@
   end
 end
 
-<<<<<<< HEAD
-target 'Storage_Example_iOS' do
-=======
 target 'Auth_Sample' do
   platform :ios, '8.0'
   pod 'FirebaseCommunity/Auth', :path => '../'
@@ -91,8 +89,7 @@
   pod 'EarlGrey'
 end
 
-target 'Database_Example_iOS' do
->>>>>>> cf17df7c
+target 'Storage_Example_iOS' do
   platform :ios, '8.0'
 
   pod 'FirebaseStorage', :path => '../'
@@ -122,12 +119,7 @@
 target 'Auth_Example_macOS' do
   platform :osx, '10.10'
 
-<<<<<<< HEAD
-  pod 'FirebaseAuth', :path => '../'
-=======
-  pod 'FirebaseCommunity/Messaging', :path => '../'
-  pod 'FirebaseInstanceID'
->>>>>>> cf17df7c
+  pod 'FirebaseCommunity/Auth', :path => '../'
 
   target 'Auth_Tests_macOS' do
     inherit! :search_paths
